--- conflicted
+++ resolved
@@ -29,15 +29,8 @@
 	"devDependencies": {
 		"babel-cli": "^6.26.0",
 		"babel-preset-es2015": "^6.24.1",
-<<<<<<< HEAD
 		"chai": "^4.2.0",
 		"eslint": "^7.13.0",
 		"mocha": "^8.2.1"
-=======
-		"chai": "^4.1.0",
-		"cross-env": "^5.1.3",
-		"eslint": "^4.3.0",
-		"mocha": "^3.5.0"
->>>>>>> 62f10885
 	}
 }